/*******************************************************************************
 * Copyright (C) 2023 Intel Corporation
 *
 * SPDX-License-Identifier: BSD
 ******************************************************************************/

package com.intel.qat.jmh;

import com.intel.qat.QatZipper;
import com.intel.qat.QatZipper.Algorithm;
import java.io.IOException;
import java.nio.file.Files;
import java.nio.file.Paths;
import java.util.concurrent.atomic.AtomicBoolean;
import org.openjdk.jmh.annotations.Benchmark;
import org.openjdk.jmh.annotations.Param;
import org.openjdk.jmh.annotations.Scope;
import org.openjdk.jmh.annotations.State;

@State(Scope.Benchmark)
public class QatJavaBench {
  private static AtomicBoolean flag = new AtomicBoolean(false);

  @Param({""})
  static String file;

  @Param({"6"})
  static int level;

  @State(Scope.Thread)
  public static class ThreadState {
    byte[] src;
    byte[] dst;
    byte[] compressed;
    byte[] decompressed;

    public ThreadState() {
      try {
        // Create compressor/decompressor object
        QatZipper qzip = new QatZipper(Algorithm.DEFLATE, level);

        // Read input
        src = Files.readAllBytes(Paths.get(file));

<<<<<<< HEAD
      // Do decompression
      decompressed = new byte[src.length];
      int decompressedLength = qzip.decompress(compressed, decompressed);
      assert decompressedLength == src.length;
=======
        decompressed = new byte[src.length];
        dst = new byte[qzip.maxCompressedLength(src.length)];
>>>>>>> 4b7eda6d

        // Compress input
        int compressedLength = qzip.compress(src, dst);

        // Prepare compressed array of size EXACTLY compressedLength
        compressed = new byte[compressedLength];
        System.arraycopy(dst, 0, compressed, 0, compressedLength);

        // End session
        qzip.end();

        if (flag.compareAndSet(false, true)) {
          System.out.println("\n------------------------");
          System.out.printf("Compression ratio: %.2f%n", (double) src.length / compressed.length);
          System.out.println("------------------------");
        }
      } catch (IOException e) {
        e.printStackTrace();
      }
    }
  }

  @Benchmark
  public void compressWithDeflate(ThreadState state) {
    QatZipper qzip = new QatZipper(Algorithm.DEFLATE, level);
    qzip.compress(state.src, state.dst);
    qzip.end();
  }

  @Benchmark
  public void decompressWithDeflate(ThreadState state) {
    QatZipper qzip = new QatZipper(Algorithm.DEFLATE, level);
    qzip.decompress(state.compressed, state.decompressed);
    qzip.end();
  }
}<|MERGE_RESOLUTION|>--- conflicted
+++ resolved
@@ -42,15 +42,8 @@
         // Read input
         src = Files.readAllBytes(Paths.get(file));
 
-<<<<<<< HEAD
-      // Do decompression
-      decompressed = new byte[src.length];
-      int decompressedLength = qzip.decompress(compressed, decompressed);
-      assert decompressedLength == src.length;
-=======
         decompressed = new byte[src.length];
         dst = new byte[qzip.maxCompressedLength(src.length)];
->>>>>>> 4b7eda6d
 
         // Compress input
         int compressedLength = qzip.compress(src, dst);
@@ -59,17 +52,22 @@
         compressed = new byte[compressedLength];
         System.arraycopy(dst, 0, compressed, 0, compressedLength);
 
-        // End session
-        qzip.end();
+      // Do decompression
+      decompressed = new byte[src.length];
+      int decompressedLength = qzip.decompress(compressed, decompressed);
+      assert decompressedLength == src.length;
 
-        if (flag.compareAndSet(false, true)) {
-          System.out.println("\n------------------------");
-          System.out.printf("Compression ratio: %.2f%n", (double) src.length / compressed.length);
-          System.out.println("------------------------");
-        }
-      } catch (IOException e) {
-        e.printStackTrace();
-      }
+      // Print compressed length and ratio
+      System.out.println("\n-------------------------");
+      System.out.printf(
+          "Input size: %d, Compressed size: %d, ratio: %.2f\n",
+          src.length, compressedLength, src.length * 1.0 / compressedLength);
+      System.out.println("-------------------------");
+
+      // Close QatZipper
+      qzip.end();
+    } catch (Exception e) {
+      e.printStackTrace();
     }
   }
 
