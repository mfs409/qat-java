--- conflicted
+++ resolved
@@ -32,6 +32,11 @@
  */
 _Thread_local static jfieldID cached_nio_bytebuffer_position_id = NULL;
 
+/**
+ * The fieldID for com.intel.qat.QatZipper/bytesRead
+ */
+_Thread_local static jfieldID cached_qzip_bytes_read_id = NULL;
+
 static jfieldID get_nio_bytebuffer_position_id(JNIEnv *env) {
   if (cached_nio_bytebuffer_position_id == NULL)
     cached_nio_bytebuffer_position_id = (*env)->GetFieldID(
@@ -39,10 +44,12 @@
   return cached_nio_bytebuffer_position_id;
 }
 
-/**
- * The fieldID for com.intel.qat.QatZipper/bytesRead
- */
-static jfieldID qzip_bytes_read_id;
+static jfieldID get_qzip_bytes_read_id(JNIEnv *env) {
+  if (cached_qzip_bytes_read_id == NULL)
+    cached_qzip_bytes_read_id = (*env)->GetFieldID(
+      env, (*env)->FindClass(env, "com/intel/qat/QatZipper"), "bytesRead", "I");
+  return cached_qzip_bytes_read_id;
+}
 
 /**
  * Setups a QAT session for DEFLATE.
@@ -106,20 +113,13 @@
  * destination buffer.
  * @param retry_count the number of compression retries before we give up.
  */
-<<<<<<< HEAD
 static void compress(JNIEnv *env, QzSession_T *sess, unsigned char *src_ptr,
                      unsigned int src_len, unsigned char *dst_ptr,
                      unsigned int dst_len, int *bytes_read, int *bytes_written,
                      int retry_count) {
-=======
-static int compress(JNIEnv *env, QzSession_T *sess, unsigned char *src_ptr,
-                    unsigned int src_len, unsigned char *dst_ptr,
-                    unsigned int dst_len, int *bytes_read, int *bytes_written,
-                    int retry_count) {
   // Save src_len and dst_len
   int src_len_l = src_len;
   int dst_len_l = dst_len;
->>>>>>> 4b7eda6d
   int status = qzCompress(sess, src_ptr, &src_len, dst_ptr, &dst_len, 1);
 
   if (status == QZ_NOSW_NO_INST_ATTACH && retry_count > 0) {
@@ -158,20 +158,13 @@
  * destination buffer.
  * @param retry_count the number of decompression retries before we give up.
  */
-<<<<<<< HEAD
 static void decompress(JNIEnv *env, QzSession_T *sess, unsigned char *src_ptr,
                        unsigned int src_len, unsigned char *dst_ptr,
                        unsigned int dst_len, int *bytes_read,
                        int *bytes_written, int retry_count) {
-=======
-static int decompress(JNIEnv *env, QzSession_T *sess, unsigned char *src_ptr,
-                      unsigned int src_len, unsigned char *dst_ptr,
-                      unsigned int dst_len, int *bytes_read, int *bytes_written,
-                      int retry_count) {
   // Save src_len and dst_len
   int src_len_l = src_len;
   int dst_len_l = dst_len;
->>>>>>> 4b7eda6d
   int status = qzDecompress(sess, src_ptr, &src_len, dst_ptr, &dst_len);
 
   if (status == QZ_NOSW_NO_INST_ATTACH && retry_count > 0) {
@@ -210,16 +203,6 @@
     return;
   }
 
-<<<<<<< HEAD
-=======
-  // save the fieldID of nio.ByteBuffer.position
-  nio_bytebuffer_position_id = (*env)->GetFieldID(
-      env, (*env)->FindClass(env, "java/nio/ByteBuffer"), "position", "I");
-
-  qzip_bytes_read_id = (*env)->GetFieldID(
-      env, (*env)->FindClass(env, "com/intel/qat/QatZipper"), "bytesRead", "I");
-
->>>>>>> 4b7eda6d
   QzSession_T *qz_session = (QzSession_T *)calloc(1, sizeof(QzSession_T));
 
   int status = qzInit(qz_session, (unsigned char)sw_backup);
@@ -276,7 +259,7 @@
   (*env)->ReleasePrimitiveArrayCritical(env, src_arr, (jbyte *)src_ptr, 0);
 
   // Update qatZipper.bytesRead
-  (*env)->SetIntField(env, qat_zipper, qzip_bytes_read_id, (jint)bytes_read);
+  (*env)->SetIntField(env, qat_zipper, get_qzip_bytes_read_id(), (jint)bytes_read);
 
   return bytes_written;
 }
@@ -310,7 +293,7 @@
   (*env)->ReleasePrimitiveArrayCritical(env, src_arr, (jbyte *)src_ptr, 0);
 
   // Update qat_zipper.bytesRead
-  (*env)->SetIntField(env, qat_zipper, qzip_bytes_read_id, (jint)bytes_read);
+  (*env)->SetIntField(env, qat_zipper, get_qzip_bytes_read_id(), (jint)bytes_read);
 
   return bytes_written;
 }
